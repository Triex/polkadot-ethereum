// SPDX-License-Identifier: MIT
pragma solidity >=0.7.6;
pragma experimental ABIEncoderV2;

import "@openzeppelin/contracts/math/SafeMath.sol";
import "./InboundChannel.sol";

contract IncentivizedInboundChannel is InboundChannel {
    //TODO: Review/check below numbers and formulas
    uint256 public MAX_PAYLOAD_BYTE_SIZE = 1000;
    uint256 public MAX_PAYLOAD_GAS_COST = 500000;
    uint256 public EXTERNAL_CALL_COST = 21000;
    uint256 public POST_PROCESSING_LEFTOVER_GAS_REQUIRED = 999;
    uint256 public MAX_GAS_PER_MESSAGE =
        EXTERNAL_CALL_COST + MAX_PAYLOAD_BYTE_SIZE + MAX_PAYLOAD_GAS_COST;

    constructor() {
        nonce = 0;
    }

    // TODO: Submit should take in all inputs required for verification,
<<<<<<< HEAD
    // including eg: _parachainBlockNumber, _parachainMerkleProof, parachainHeadsMMRProof
    function submit(Message[] memory _messages, bytes32 _commitment)
        public
        override
    {
        verifyMessages(_messages, _commitment);
=======
    // including eg: _commitment, _parachainBlockNumber, _parachainMerkleProof, parachainHeadsMMRProof
    function submit(Message[] memory _messages) public override {
        //TODO: Verify messages
        //verifyMessages(_messages, _commitment, ...);
>>>>>>> fea3803d
        processMessages(_messages);
    }

    //TODO: verifyMessages should accept all needed proofs
    function verifyMessages(Message[] memory _messages, bytes32 _commitment)
        internal
        view
        returns (bool success)
    {
        // Prove we can get the MMRLeaf that is claimed to contain our Parachain Block Header
        // BEEFYLightClient.verifyMMRLeaf(parachainHeadsMMRProof)
        // BeefyLightClient{
        //   verifyMMRLeaf(parachainHeadsMMRProof) {
        //   MMRVerification.verifyInclusionProof(latestMMRRoot, parachainHeadsMMRProof)
        // }
        //}
        //}
        // returns mmrLeaf;

        // Prove we can get the claimed parachain block header from the MMRLeaf
        // allParachainHeadsMerkleTreeRoot = mmrLeaf.parachain_heads;
        // MerkeTree.verify(allParachainHeadsMerkleTreeRoot, ourParachainMerkleProof)
        // returns parachainBlockHeader

        // Prove that the commitment is in fact in the parachain block header
        // require(parachainBlockHeader.commitment == commitment)

        // Validate that the commitment matches the commitment contents
<<<<<<< HEAD
        require(
            validateMessagesMatchCommitment(_messages, _commitment),
            "invalid commitment"
=======
        require(
            validateMessagesMatchCommitment(_messages, _commitment),
            "invalid commitment"
        );

        // Require there is enough gas to play all messages
        require(
            gasleft() >= _messages.length * MAX_GAS_PER_MESSAGE,
            "insufficient gas for delivery of all messages"
>>>>>>> fea3803d
        );

        // Require all payloads are smaller than max_payload_size
        for (uint256 i = 0; i < _messages.length; i++) {
            require(
                _messages[i].payload.length <= MAX_PAYLOAD_BYTE_SIZE,
                "message payload bytesize exceeds maximum payload size"
            );
        }

        // Require there is enough gas to play all messages
        // TODO: Test/review further.
        uint256 maxMessageProcessingCost =
            _messages.length * MAX_GAS_PER_MESSAGE;
        require(
            gasleft() >=
                maxMessageProcessingCost +
                    POST_PROCESSING_LEFTOVER_GAS_REQUIRED,
            "insufficient gas for delivery of all messages"
        );

        return true;
    }

    function processMessages(Message[] memory _messages) internal {
        for (uint256 i = 0; i < _messages.length; i++) {
            // Check message nonce is correct and increment nonce for replay protection
            Message memory message = _messages[i];
<<<<<<< HEAD
            require(message.nonce == nonce, "invalid nonce");
=======
            require(message.nonce == nonce + 1, "invalid nonce");
>>>>>>> fea3803d

            nonce = nonce + 1;

            // Deliver the message to the target
            // Delivery will have fixed maximum gas allowed for the target app
            (bool success, ) =
                message.target.call{value: 0, gas: MAX_GAS_PER_MESSAGE}(
                    message.payload
                );

            emit MessageDispatched(message.nonce, success);
        }
    }

    function validateMessagesMatchCommitment(
        Message[] memory _messages,
        bytes32 _commitment
    ) internal pure returns (bool) {
<<<<<<< HEAD
        return keccak256(abi.encode(_messages)) == _commitment;
=======
        bytes memory messagesBytes;
        for (uint256 i = 0; i < _messages.length; i++) {
            bytes memory messageBytes =
                abi.encodePacked(
                    _messages[i].target,
                    _messages[i].nonce,
                    _messages[i].payload
                );
            messagesBytes = abi.encodePacked(messagesBytes, messageBytes);
        }
        return keccak256(messagesBytes) == _commitment;
>>>>>>> fea3803d
    }
}<|MERGE_RESOLUTION|>--- conflicted
+++ resolved
@@ -19,19 +19,12 @@
     }
 
     // TODO: Submit should take in all inputs required for verification,
-<<<<<<< HEAD
     // including eg: _parachainBlockNumber, _parachainMerkleProof, parachainHeadsMMRProof
     function submit(Message[] memory _messages, bytes32 _commitment)
         public
         override
     {
         verifyMessages(_messages, _commitment);
-=======
-    // including eg: _commitment, _parachainBlockNumber, _parachainMerkleProof, parachainHeadsMMRProof
-    function submit(Message[] memory _messages) public override {
-        //TODO: Verify messages
-        //verifyMessages(_messages, _commitment, ...);
->>>>>>> fea3803d
         processMessages(_messages);
     }
 
@@ -60,21 +53,9 @@
         // require(parachainBlockHeader.commitment == commitment)
 
         // Validate that the commitment matches the commitment contents
-<<<<<<< HEAD
         require(
             validateMessagesMatchCommitment(_messages, _commitment),
             "invalid commitment"
-=======
-        require(
-            validateMessagesMatchCommitment(_messages, _commitment),
-            "invalid commitment"
-        );
-
-        // Require there is enough gas to play all messages
-        require(
-            gasleft() >= _messages.length * MAX_GAS_PER_MESSAGE,
-            "insufficient gas for delivery of all messages"
->>>>>>> fea3803d
         );
 
         // Require all payloads are smaller than max_payload_size
@@ -103,11 +84,7 @@
         for (uint256 i = 0; i < _messages.length; i++) {
             // Check message nonce is correct and increment nonce for replay protection
             Message memory message = _messages[i];
-<<<<<<< HEAD
             require(message.nonce == nonce, "invalid nonce");
-=======
-            require(message.nonce == nonce + 1, "invalid nonce");
->>>>>>> fea3803d
 
             nonce = nonce + 1;
 
@@ -126,20 +103,6 @@
         Message[] memory _messages,
         bytes32 _commitment
     ) internal pure returns (bool) {
-<<<<<<< HEAD
         return keccak256(abi.encode(_messages)) == _commitment;
-=======
-        bytes memory messagesBytes;
-        for (uint256 i = 0; i < _messages.length; i++) {
-            bytes memory messageBytes =
-                abi.encodePacked(
-                    _messages[i].target,
-                    _messages[i].nonce,
-                    _messages[i].payload
-                );
-            messagesBytes = abi.encodePacked(messagesBytes, messageBytes);
-        }
-        return keccak256(messagesBytes) == _commitment;
->>>>>>> fea3803d
     }
 }