--- conflicted
+++ resolved
@@ -5,7 +5,6 @@
 use ethabi::{self, Token};
 use artemis_ethereum::{H160, U256};
 
-<<<<<<< HEAD
 // Message from Ethereum (SCALE-encoded)
 #[derive(Encode, Decode, Copy, Clone, PartialEq, Eq, RuntimeDebug)]
 pub struct InboundPayload<AccountId: codec::Decode> {
@@ -15,8 +14,6 @@
 	pub amount: U256,
 }
 
-=======
->>>>>>> fea3803d
 // Message to Ethereum (ABI-encoded)
 #[derive(Copy, Clone, PartialEq, Eq, RuntimeDebug)]
 pub struct OutboundPayload<AccountId: Encode> {
