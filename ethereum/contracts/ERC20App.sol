// SPDX-License-Identifier: MIT
pragma solidity >=0.7.6;
pragma experimental ABIEncoderV2;

import "@openzeppelin/contracts/math/SafeMath.sol";
import "@openzeppelin/contracts/token/ERC20/IERC20.sol";
import "./ScaleCodec.sol";
import "./OutboundChannel.sol";

enum ChannelId {Basic, Incentivized}

contract ERC20App {
    using SafeMath for uint256;
    using ScaleCodec for uint256;

    mapping(address => uint256) public balances;

    mapping(ChannelId => Channel) public channels;

    bytes2 constant MINT_CALL = 0x0d01;

    event Locked(
        address token,
        address sender,
        bytes32 recipient,
        uint256 amount
    );

    event Unlocked(
        address token,
        bytes32 sender,
        address recipient,
        uint256 amount
    );

    struct Channel {
        address inbound;
        address outbound;
    }

    constructor(Channel memory _basic, Channel memory _incentivized) {
        Channel storage c1 = channels[ChannelId.Basic];
        c1.inbound = _basic.inbound;
        c1.outbound = _basic.outbound;

        Channel storage c2 = channels[ChannelId.Incentivized];
        c2.inbound = _incentivized.inbound;
        c2.outbound = _incentivized.outbound;
    }

    function lock(
        address _token,
        bytes32 _recipient,
        uint256 _amount,
        ChannelId _channelId
    ) public {
        require(
            IERC20(_token).transferFrom(msg.sender, address(this), _amount),
            "Contract token allowances insufficient to complete this lock request"
        );
        require(
<<<<<<< HEAD
            _channelId == ChannelId.Basic ||
                _channelId == ChannelId.Incentivized,
=======
            _channelId == ChannelId.Basic || _channelId == ChannelId.Incentivized,
>>>>>>> fea3803d
            "Invalid channel ID"
        );

        balances[_token] = balances[_token].add(_amount);

        emit Locked(_token, msg.sender, _recipient, _amount);

<<<<<<< HEAD
        OutboundPayload memory payload =
            OutboundPayload(_token, msg.sender, _recipient, _amount);

        OutboundChannel channel =
            OutboundChannel(channels[_channelId].outbound);
        channel.submit(encodePayload(payload));
=======
        bytes memory call = encodeCall(_token, msg.sender, _recipient, _amount);

        OutboundChannel channel = OutboundChannel(channels[_channelId].outbound);
        channel.submit(call);
>>>>>>> fea3803d
    }

    function unlock(
        address _token,
        bytes32 _sender,
        address _recipient,
        uint256 _amount
    ) public {
        // TODO: Ensure message sender is a known inbound channel
        require(_amount > 0, "Must unlock a positive amount");
        require(
            _amount <= balances[_token],
            "ERC20 token balances insufficient to fulfill the unlock request"
        );

        balances[_token] = balances[_token].sub(_amount);
        require(
            IERC20(_token).transfer(_recipient, _amount),
            "ERC20 token transfer failed"
        );
        emit Unlocked(_token, _sender, _recipient, _amount);
    }

<<<<<<< HEAD
    // SCALE-encode payload
    function encodePayload(OutboundPayload memory payload)
=======
    function encodeCall(address _token, address _sender, bytes32 _recipient, uint256 _amount)
>>>>>>> fea3803d
        private
        pure
        returns (bytes memory)
    {
        return
            abi.encodePacked(
<<<<<<< HEAD
                payload.token,
                payload.sender,
                payload.recipient,
                payload.amount.toBytes32LE()
=======
                MINT_CALL,
                _token,
                _sender,
                byte(0x00), // Encode recipient as MultiAddress::Id
                _recipient,
                _amount.encode256()
>>>>>>> fea3803d
            );
    }
}<|MERGE_RESOLUTION|>--- conflicted
+++ resolved
@@ -59,12 +59,8 @@
             "Contract token allowances insufficient to complete this lock request"
         );
         require(
-<<<<<<< HEAD
             _channelId == ChannelId.Basic ||
                 _channelId == ChannelId.Incentivized,
-=======
-            _channelId == ChannelId.Basic || _channelId == ChannelId.Incentivized,
->>>>>>> fea3803d
             "Invalid channel ID"
         );
 
@@ -72,19 +68,12 @@
 
         emit Locked(_token, msg.sender, _recipient, _amount);
 
-<<<<<<< HEAD
         OutboundPayload memory payload =
             OutboundPayload(_token, msg.sender, _recipient, _amount);
 
         OutboundChannel channel =
             OutboundChannel(channels[_channelId].outbound);
         channel.submit(encodePayload(payload));
-=======
-        bytes memory call = encodeCall(_token, msg.sender, _recipient, _amount);
-
-        OutboundChannel channel = OutboundChannel(channels[_channelId].outbound);
-        channel.submit(call);
->>>>>>> fea3803d
     }
 
     function unlock(
@@ -108,31 +97,18 @@
         emit Unlocked(_token, _sender, _recipient, _amount);
     }
 
-<<<<<<< HEAD
     // SCALE-encode payload
     function encodePayload(OutboundPayload memory payload)
-=======
-    function encodeCall(address _token, address _sender, bytes32 _recipient, uint256 _amount)
->>>>>>> fea3803d
         private
         pure
         returns (bytes memory)
     {
         return
             abi.encodePacked(
-<<<<<<< HEAD
                 payload.token,
                 payload.sender,
                 payload.recipient,
                 payload.amount.toBytes32LE()
-=======
-                MINT_CALL,
-                _token,
-                _sender,
-                byte(0x00), // Encode recipient as MultiAddress::Id
-                _recipient,
-                _amount.encode256()
->>>>>>> fea3803d
             );
     }
 }