<<<<<<< HEAD
const ERC20App = artifacts.require("ERC20App");
const TestToken = artifacts.require("TestToken");
const BasicSendChannel = artifacts.require("BasicSendChannel");
const IncentivizedSendChannel = artifacts.require("IncentivizedSendChannel");

const Web3Utils = require("web3-utils");
const ethers = require("ethers");
const BigNumber = web3.BigNumber;
=======
const BigNumber = require('bignumber.js');
const {
  confirmChannelSend,
  confirmUnlockTokens,
  deployContracts,
  addressBytes,
  ChannelId
} = require("./helpers");
>>>>>>> d52bb2b0

const { confirmChannelSend } = require("./helpers");

require("chai")
  .use(require("chai-as-promised"))
  .use(require("chai-bignumber")(BigNumber))
  .should();

const ERC20App = artifacts.require("ERC20App");
const TestToken = artifacts.require("TestToken");

const channelContracts = {
  basic: {
    inbound: artifacts.require("BasicInboundChannel"),
    outbound: artifacts.require("BasicOutboundChannel"),
  },
  incentivized: {
    inbound: artifacts.require("IncentivizedInboundChannel"),
    outbound: artifacts.require("IncentivizedOutboundChannel"),
  },
};

const approveFunds = (token, contract, account, amount) => {
  return token.approve(contract.address, amount, { from: account })
}

const lockupFunds = (contract, token, sender, recipient, amount, channel) => {
  return contract.lock(
    token.address,
    addressBytes(recipient),
    amount.toString(),
    channel,
    {
      from: sender,
      value: 0
    }
  )
}

contract("ERC20App", function (accounts) {
  // Accounts
  const owner = accounts[0];
  const userOne = accounts[1];

  // Constants
  const POLKADOT_ADDRESS = "0xd43593c715fdd31c61141abd04a99fd6822c8558854ccde39a5684e7a56da27d"

  describe("deposits", function () {
    beforeEach(async function () {
<<<<<<< HEAD
      const basicSendChannel = await BasicSendChannel.new();
      const incentivizedSendChannel = await IncentivizedSendChannel.new();
      this.erc20App = await ERC20App.new(basicSendChannel.address, incentivizedSendChannel.address);
=======
      [this.channels, this.app] = await deployContracts(channelContracts, ERC20App);
      this.symbol = "TEST";
      this.token = await TestToken.new(100000, "Test Token", this.symbol);

      // Load user account with 'TEST' ERC20 tokens
      await this.token.transfer(userOne, 1000, {
        from: owner
      }).should.be.fulfilled;
>>>>>>> d52bb2b0
    });

    it("should lock funds", async function () {
      amount = 100;
      const beforeVaultBalance = BigNumber(await this.app.balances(this.token.address));
      const beforeUserBalance = BigNumber(await this.token.balanceOf(userOne));

      await approveFunds(this.token, this.app, userOne, amount * 2)
        .should.be.fulfilled;

      let tx = await lockupFunds(this.app, this.token, userOne, POLKADOT_ADDRESS, amount, ChannelId.Basic)
        .should.be.fulfilled;

      // Confirm app event emitted with expected values
      const event = tx.logs.find(
        e => e.event === "Locked"
      );

      event.args.sender.should.be.equal(userOne);
      event.args.recipient.should.be.equal(POLKADOT_ADDRESS);
      BigNumber(event.args.amount).should.be.bignumber.equal(amount);

      const afterVaultBalance = BigNumber(await this.app.balances(this.token.address));
      const afterUserBalance = BigNumber(await this.token.balanceOf(userOne));

      afterVaultBalance.should.be.bignumber.equal(beforeVaultBalance.plus(100));
      afterUserBalance.should.be.bignumber.equal(beforeUserBalance.minus(100));
    });

<<<<<<< HEAD
  describe("deposits", function () {
    beforeEach(async function () {
      this.basicSendChannel = await BasicSendChannel.new();
      this.incentivizedSendChannel = await IncentivizedSendChannel.new();
      this.erc20App = await ERC20App.new(this.basicSendChannel.address, this.incentivizedSendChannel.address);
    });

    // Set up an ERC20 token for testing token deposits
    before(async function () {
      this.symbol = "TEST";
      this.token = await TestToken.new(100000, "Test Token", this.symbol);

      // Load user account with 'TEST' ERC20 tokens
      await this.token.transfer(userOne, 1000, {
        from: owner
      }).should.be.fulfilled;
=======
    it("should send payload to the basic outbound channel", async function () {
      const amount = 100;

      await approveFunds(this.token, this.app, userOne, amount * 2)
        .should.be.fulfilled;

      let tx = await lockupFunds(this.app, this.token, userOne, POLKADOT_ADDRESS, amount, ChannelId.Basic)
        .should.be.fulfilled;

      confirmChannelSend(tx.receipt.rawLogs[3], this.channels.basic.outbound.address, this.app.address, 0)
    });

    it("should send payload to the incentivized outbound channel", async function () {
      const amount = 100;

      await approveFunds(this.token, this.app, userOne, amount * 2)
        .should.be.fulfilled;

      let tx = await lockupFunds(this.app, this.token, userOne, POLKADOT_ADDRESS, amount, ChannelId.Incentivized)
        .should.be.fulfilled;

      confirmChannelSend(tx.receipt.rawLogs[3], this.channels.incentivized.outbound.address, this.app.address, 0)
>>>>>>> d52bb2b0
    });
  })

  describe("withdrawals", function () {

    beforeEach(async function () {
      [this.channels, this.app] = await deployContracts(channelContracts, ERC20App);
      this.symbol = "TEST";
      this.token = await TestToken.new(100000, "Test Token", this.symbol);

      // Load user account with 'TEST' ERC20 tokens
      await this.token.transfer(userOne, 1000, {
        from: owner
      }).should.be.fulfilled;
    });

<<<<<<< HEAD
      // Deposit ERC20 tokens to the contract and get the logs of the transaction
      const { logs } = await this.erc20App.sendERC20(
        recipient,
        this.token.address,
        amount,
        true,
        {
          from: userOne,
          value: 0
        }
      ).should.be.fulfilled;

      // Confirm app event emitted with expected values
      const appEvent = logs.find(
        e => e.event === "Locked"
      );
=======
    it("should unlock via the basic inbound channel", async function () {
      const lockupAmount = 200;
      await approveFunds(this.token, this.app, userOne, lockupAmount * 2)
        .should.be.fulfilled;
      let tx = await lockupFunds(this.app, this.token, userOne, POLKADOT_ADDRESS, lockupAmount, ChannelId.Basic)
        .should.be.fulfilled;

      // recipient on the ethereum side
      const recipient = "0xcCb3C82493AC988CEBE552779E7195A3a9DC651f";
>>>>>>> d52bb2b0

      // expected amount to unlock
      const amount = BigNumber(100);

      // Commitment payload generated using:
      //   cd parachain/pallets/erc20-app
      //   cargo test test_outbound_payload_encode -- --nocapture
      token_addr = this.token.address.replace(/^0x/, "");
      const commitment = [
        {
          target: this.app.address,
          nonce: 0,
          payload: `0x010ce3c7000000000000000000000000${token_addr}1aabf8593d9d109b6288149afa35690314f0b798289f8c5c466838dd218a4d50000000000000000000000000ccb3c82493ac988cebe552779e7195a3a9dc651f0000000000000000000000000000000000000000000000000000000000000064`,
        }
      ]

      tx = await this.channels.basic.inbound.submit(commitment).should.be.fulfilled;

<<<<<<< HEAD
      // Confirm contract's locked ERC20 counter has increased by amount locked
      const afterTotalERC20 = await this.erc20App.totalTokens(this.token.address);
      Number(afterTotalERC20).should.be.bignumber.equal(beforeTotalERC20 + amount);
    });

    it("should send lock payload to the correct channels", async function () {
      // Prepare transaction parameters
      const amount = 100;
      const recipient = Buffer.from(POLKADOT_ADDRESS, "hex");
      const expectedPayload = web3.eth.abi.encodeParameters(
        ['address', 'bytes32', 'address', 'uint256'],
        [userOne, ethers.utils.formatBytes32String(recipient.toString()), this.token.address, amount]
      );

      // Approve tokens to contract
      await this.token.approve(this.erc20App.address, amount * 2, {
        from: userOne
      }).should.be.fulfilled;

      // Deposit ERC20 tokens for incentivized channel
      const tx_incentivized = await this.erc20App.sendERC20(
        recipient,
        this.token.address,
        amount,
        true,
        {
          from: userOne,
          value: 0
        }
      ).should.be.fulfilled;

      // Confirm payload submitted to incentivized channel
      confirmChannelSend(tx_incentivized.receipt.rawLogs[3], this.incentivizedSendChannel.address, this.erc20App.address, "erc20-app", expectedPayload)

      // Deposit ERC20 tokens for unincentivized channel
      const tx_basic = await this.erc20App.sendERC20(
        recipient,
        this.token.address,
        amount,
        false,
        {
          from: userOne,
          value: 0
        }
      ).should.be.fulfilled;

      // Confirm payload submitted to basic channel
      confirmChannelSend(tx_basic.receipt.rawLogs[3], this.basicSendChannel.address, this.erc20App.address, "erc20-app", expectedPayload)
=======
      confirmUnlockTokens(
        tx.receipt.rawLogs[1],
        this.app.address,
        recipient,
        amount,
      );
>>>>>>> d52bb2b0
    });

<<<<<<< HEAD
  describe("send ERC20 correctly (for unlocks)", function () {

    before(async function () {
      const basicSendChannel = await BasicSendChannel.new();
      const incentivizedSendChannel = await IncentivizedSendChannel.new();
      this.erc20App = await ERC20App.new(basicSendChannel.address, incentivizedSendChannel.address);
      await this.erc20App.register(owner);

      // Set up an ERC20 token for testing token deposits
      this.symbol = "TEST";
      this.token = await TestToken.new(100000, "Test Token", this.symbol);

      // Load user account with 'TEST' ERC20 tokens
      await this.token.transfer(userOne, 10000, {
        from: owner
      }).should.be.fulfilled;

      // Prepare transaction parameters
      const lockAmount = 10000;
      const recipient = Buffer.from(POLKADOT_ADDRESS, "hex");

      // Approve tokens to contract
      await this.token.approve(this.erc20App.address, lockAmount, {
        from: userOne
      }).should.be.fulfilled;

      // Deposit ERC20 tokens to the contract (so the app has funds to be unlocked)
      await this.erc20App.sendERC20(
        recipient,
        this.token.address,
        lockAmount,
        true,
        {
          from: userOne,
          value: 0
        }
      ).should.be.fulfilled;
    });

    it("should support ERC20 unlocks", async function () {
      const polkadotSender = "0xd43593c715fdd31c61141abd04a99fd6822c8558854ccde39a5684e7a56da27d";
      const recipient = "0xCfFEAAf7681c89285D65CfbE808b80e502696573";
      const tokenAddress = this.token.address;
      const amount = 4660;

      // Load initial state
      const beforeTotalERC20 = Number(await this.erc20App.totalTokens(this.token.address));
      const beforeTestTokenBalance = Number(await this.token.balanceOf(this.erc20App.address));
      const beforeUserBalance = Number(await this.token.balanceOf(recipient));

      const { logs } = await this.erc20App.sendTokens(polkadotSender, recipient, tokenAddress, amount).should.be.fulfilled;

      // Confirm unlock event emitted with expected values
      const unlockEvent = logs.find(
        e => e.event === "Unlocked"
      );

      unlockEvent.args._polkadotSender.should.be.equal(polkadotSender);
      unlockEvent.args._recipient.should.be.equal(recipient);
      unlockEvent.args._token.should.be.equal(tokenAddress);
      Number(unlockEvent.args._amount).should.be.bignumber.equal(amount);

      // Get the user and ERC20App token balance after unlock
      const afterTestTokenBalance = Number(await this.token.balanceOf(this.erc20App.address));
      const afterUserBalance = Number(await this.token.balanceOf(recipient));

      // Confirm that the user's token balance has increased
      afterTestTokenBalance.should.be.bignumber.equal(parseInt(beforeTestTokenBalance) - amount);
      afterUserBalance.should.be.bignumber.equal(beforeUserBalance + amount);

      // Confirm contract's locked ERC20 counter has decreased by amount locked
      const afterTotalERC20 = await this.erc20App.totalTokens(this.token.address);
      Number(afterTotalERC20).should.be.bignumber.equal(beforeTotalERC20 - amount);
=======
    it("should unlock via the incentivized inbound channel", async function () {
      const lockupAmount = 200;
      await approveFunds(this.token, this.app, userOne, lockupAmount * 2)
        .should.be.fulfilled;
      let tx = await lockupFunds(this.app, this.token, userOne, POLKADOT_ADDRESS, lockupAmount, ChannelId.Incentivized)
        .should.be.fulfilled;

      // recipient on the ethereum side
      const recipient = "0xcCb3C82493AC988CEBE552779E7195A3a9DC651f";

      // expected amount to unlock
      const amount = BigNumber(100);

      // Commitment payload generated using:
      //   cd parachain/pallets/erc20-app
      //   cargo test test_outbound_payload_encode -- --nocapture
      token_addr = this.token.address.replace(/^0x/, "");
      const commitment = [
        {
          target: this.app.address,
          nonce: 0,
          payload: `0x010ce3c7000000000000000000000000${token_addr}1aabf8593d9d109b6288149afa35690314f0b798289f8c5c466838dd218a4d50000000000000000000000000ccb3c82493ac988cebe552779e7195a3a9dc651f0000000000000000000000000000000000000000000000000000000000000064`,
        }
      ]

      tx = await this.channels.incentivized.inbound.submit(commitment).should.be.fulfilled;

      confirmUnlockTokens(
        tx.receipt.rawLogs[1],
        this.app.address,
        recipient,
        amount,
      );
>>>>>>> d52bb2b0
    });
  });
});<|MERGE_RESOLUTION|>--- conflicted
+++ resolved
@@ -1,13 +1,3 @@
-<<<<<<< HEAD
-const ERC20App = artifacts.require("ERC20App");
-const TestToken = artifacts.require("TestToken");
-const BasicSendChannel = artifacts.require("BasicSendChannel");
-const IncentivizedSendChannel = artifacts.require("IncentivizedSendChannel");
-
-const Web3Utils = require("web3-utils");
-const ethers = require("ethers");
-const BigNumber = web3.BigNumber;
-=======
 const BigNumber = require('bignumber.js');
 const {
   confirmChannelSend,
@@ -16,7 +6,6 @@
   addressBytes,
   ChannelId
 } = require("./helpers");
->>>>>>> d52bb2b0
 
 const { confirmChannelSend } = require("./helpers");
 
@@ -66,11 +55,6 @@
 
   describe("deposits", function () {
     beforeEach(async function () {
-<<<<<<< HEAD
-      const basicSendChannel = await BasicSendChannel.new();
-      const incentivizedSendChannel = await IncentivizedSendChannel.new();
-      this.erc20App = await ERC20App.new(basicSendChannel.address, incentivizedSendChannel.address);
-=======
       [this.channels, this.app] = await deployContracts(channelContracts, ERC20App);
       this.symbol = "TEST";
       this.token = await TestToken.new(100000, "Test Token", this.symbol);
@@ -79,7 +63,6 @@
       await this.token.transfer(userOne, 1000, {
         from: owner
       }).should.be.fulfilled;
->>>>>>> d52bb2b0
     });
 
     it("should lock funds", async function () {
@@ -109,16 +92,35 @@
       afterUserBalance.should.be.bignumber.equal(beforeUserBalance.minus(100));
     });
 
-<<<<<<< HEAD
-  describe("deposits", function () {
+    it("should send payload to the basic outbound channel", async function () {
+      const amount = 100;
+
+      await approveFunds(this.token, this.app, userOne, amount * 2)
+        .should.be.fulfilled;
+
+      let tx = await lockupFunds(this.app, this.token, userOne, POLKADOT_ADDRESS, amount, ChannelId.Basic)
+        .should.be.fulfilled;
+
+      confirmChannelSend(tx.receipt.rawLogs[3], this.channels.basic.outbound.address, this.app.address, 0)
+    });
+
+    it("should send payload to the incentivized outbound channel", async function () {
+      const amount = 100;
+
+      await approveFunds(this.token, this.app, userOne, amount * 2)
+        .should.be.fulfilled;
+
+      let tx = await lockupFunds(this.app, this.token, userOne, POLKADOT_ADDRESS, amount, ChannelId.Incentivized)
+        .should.be.fulfilled;
+
+      confirmChannelSend(tx.receipt.rawLogs[3], this.channels.incentivized.outbound.address, this.app.address, 0)
+    });
+  })
+
+  describe("withdrawals", function () {
+
     beforeEach(async function () {
-      this.basicSendChannel = await BasicSendChannel.new();
-      this.incentivizedSendChannel = await IncentivizedSendChannel.new();
-      this.erc20App = await ERC20App.new(this.basicSendChannel.address, this.incentivizedSendChannel.address);
-    });
-
-    // Set up an ERC20 token for testing token deposits
-    before(async function () {
+      [this.channels, this.app] = await deployContracts(channelContracts, ERC20App);
       this.symbol = "TEST";
       this.token = await TestToken.new(100000, "Test Token", this.symbol);
 
@@ -126,64 +128,8 @@
       await this.token.transfer(userOne, 1000, {
         from: owner
       }).should.be.fulfilled;
-=======
-    it("should send payload to the basic outbound channel", async function () {
-      const amount = 100;
-
-      await approveFunds(this.token, this.app, userOne, amount * 2)
-        .should.be.fulfilled;
-
-      let tx = await lockupFunds(this.app, this.token, userOne, POLKADOT_ADDRESS, amount, ChannelId.Basic)
-        .should.be.fulfilled;
-
-      confirmChannelSend(tx.receipt.rawLogs[3], this.channels.basic.outbound.address, this.app.address, 0)
-    });
-
-    it("should send payload to the incentivized outbound channel", async function () {
-      const amount = 100;
-
-      await approveFunds(this.token, this.app, userOne, amount * 2)
-        .should.be.fulfilled;
-
-      let tx = await lockupFunds(this.app, this.token, userOne, POLKADOT_ADDRESS, amount, ChannelId.Incentivized)
-        .should.be.fulfilled;
-
-      confirmChannelSend(tx.receipt.rawLogs[3], this.channels.incentivized.outbound.address, this.app.address, 0)
->>>>>>> d52bb2b0
-    });
-  })
-
-  describe("withdrawals", function () {
-
-    beforeEach(async function () {
-      [this.channels, this.app] = await deployContracts(channelContracts, ERC20App);
-      this.symbol = "TEST";
-      this.token = await TestToken.new(100000, "Test Token", this.symbol);
-
-      // Load user account with 'TEST' ERC20 tokens
-      await this.token.transfer(userOne, 1000, {
-        from: owner
-      }).should.be.fulfilled;
-    });
-
-<<<<<<< HEAD
-      // Deposit ERC20 tokens to the contract and get the logs of the transaction
-      const { logs } = await this.erc20App.sendERC20(
-        recipient,
-        this.token.address,
-        amount,
-        true,
-        {
-          from: userOne,
-          value: 0
-        }
-      ).should.be.fulfilled;
-
-      // Confirm app event emitted with expected values
-      const appEvent = logs.find(
-        e => e.event === "Locked"
-      );
-=======
+    });
+
     it("should unlock via the basic inbound channel", async function () {
       const lockupAmount = 200;
       await approveFunds(this.token, this.app, userOne, lockupAmount * 2)
@@ -193,7 +139,6 @@
 
       // recipient on the ethereum side
       const recipient = "0xcCb3C82493AC988CEBE552779E7195A3a9DC651f";
->>>>>>> d52bb2b0
 
       // expected amount to unlock
       const amount = BigNumber(100);
@@ -212,140 +157,14 @@
 
       tx = await this.channels.basic.inbound.submit(commitment).should.be.fulfilled;
 
-<<<<<<< HEAD
-      // Confirm contract's locked ERC20 counter has increased by amount locked
-      const afterTotalERC20 = await this.erc20App.totalTokens(this.token.address);
-      Number(afterTotalERC20).should.be.bignumber.equal(beforeTotalERC20 + amount);
-    });
-
-    it("should send lock payload to the correct channels", async function () {
-      // Prepare transaction parameters
-      const amount = 100;
-      const recipient = Buffer.from(POLKADOT_ADDRESS, "hex");
-      const expectedPayload = web3.eth.abi.encodeParameters(
-        ['address', 'bytes32', 'address', 'uint256'],
-        [userOne, ethers.utils.formatBytes32String(recipient.toString()), this.token.address, amount]
-      );
-
-      // Approve tokens to contract
-      await this.token.approve(this.erc20App.address, amount * 2, {
-        from: userOne
-      }).should.be.fulfilled;
-
-      // Deposit ERC20 tokens for incentivized channel
-      const tx_incentivized = await this.erc20App.sendERC20(
-        recipient,
-        this.token.address,
-        amount,
-        true,
-        {
-          from: userOne,
-          value: 0
-        }
-      ).should.be.fulfilled;
-
-      // Confirm payload submitted to incentivized channel
-      confirmChannelSend(tx_incentivized.receipt.rawLogs[3], this.incentivizedSendChannel.address, this.erc20App.address, "erc20-app", expectedPayload)
-
-      // Deposit ERC20 tokens for unincentivized channel
-      const tx_basic = await this.erc20App.sendERC20(
-        recipient,
-        this.token.address,
-        amount,
-        false,
-        {
-          from: userOne,
-          value: 0
-        }
-      ).should.be.fulfilled;
-
-      // Confirm payload submitted to basic channel
-      confirmChannelSend(tx_basic.receipt.rawLogs[3], this.basicSendChannel.address, this.erc20App.address, "erc20-app", expectedPayload)
-=======
       confirmUnlockTokens(
         tx.receipt.rawLogs[1],
         this.app.address,
         recipient,
         amount,
       );
->>>>>>> d52bb2b0
-    });
-
-<<<<<<< HEAD
-  describe("send ERC20 correctly (for unlocks)", function () {
-
-    before(async function () {
-      const basicSendChannel = await BasicSendChannel.new();
-      const incentivizedSendChannel = await IncentivizedSendChannel.new();
-      this.erc20App = await ERC20App.new(basicSendChannel.address, incentivizedSendChannel.address);
-      await this.erc20App.register(owner);
-
-      // Set up an ERC20 token for testing token deposits
-      this.symbol = "TEST";
-      this.token = await TestToken.new(100000, "Test Token", this.symbol);
-
-      // Load user account with 'TEST' ERC20 tokens
-      await this.token.transfer(userOne, 10000, {
-        from: owner
-      }).should.be.fulfilled;
-
-      // Prepare transaction parameters
-      const lockAmount = 10000;
-      const recipient = Buffer.from(POLKADOT_ADDRESS, "hex");
-
-      // Approve tokens to contract
-      await this.token.approve(this.erc20App.address, lockAmount, {
-        from: userOne
-      }).should.be.fulfilled;
-
-      // Deposit ERC20 tokens to the contract (so the app has funds to be unlocked)
-      await this.erc20App.sendERC20(
-        recipient,
-        this.token.address,
-        lockAmount,
-        true,
-        {
-          from: userOne,
-          value: 0
-        }
-      ).should.be.fulfilled;
-    });
-
-    it("should support ERC20 unlocks", async function () {
-      const polkadotSender = "0xd43593c715fdd31c61141abd04a99fd6822c8558854ccde39a5684e7a56da27d";
-      const recipient = "0xCfFEAAf7681c89285D65CfbE808b80e502696573";
-      const tokenAddress = this.token.address;
-      const amount = 4660;
-
-      // Load initial state
-      const beforeTotalERC20 = Number(await this.erc20App.totalTokens(this.token.address));
-      const beforeTestTokenBalance = Number(await this.token.balanceOf(this.erc20App.address));
-      const beforeUserBalance = Number(await this.token.balanceOf(recipient));
-
-      const { logs } = await this.erc20App.sendTokens(polkadotSender, recipient, tokenAddress, amount).should.be.fulfilled;
-
-      // Confirm unlock event emitted with expected values
-      const unlockEvent = logs.find(
-        e => e.event === "Unlocked"
-      );
-
-      unlockEvent.args._polkadotSender.should.be.equal(polkadotSender);
-      unlockEvent.args._recipient.should.be.equal(recipient);
-      unlockEvent.args._token.should.be.equal(tokenAddress);
-      Number(unlockEvent.args._amount).should.be.bignumber.equal(amount);
-
-      // Get the user and ERC20App token balance after unlock
-      const afterTestTokenBalance = Number(await this.token.balanceOf(this.erc20App.address));
-      const afterUserBalance = Number(await this.token.balanceOf(recipient));
-
-      // Confirm that the user's token balance has increased
-      afterTestTokenBalance.should.be.bignumber.equal(parseInt(beforeTestTokenBalance) - amount);
-      afterUserBalance.should.be.bignumber.equal(beforeUserBalance + amount);
-
-      // Confirm contract's locked ERC20 counter has decreased by amount locked
-      const afterTotalERC20 = await this.erc20App.totalTokens(this.token.address);
-      Number(afterTotalERC20).should.be.bignumber.equal(beforeTotalERC20 - amount);
-=======
+    });
+
     it("should unlock via the incentivized inbound channel", async function () {
       const lockupAmount = 200;
       await approveFunds(this.token, this.app, userOne, lockupAmount * 2)
@@ -379,7 +198,6 @@
         recipient,
         amount,
       );
->>>>>>> d52bb2b0
     });
   });
 });